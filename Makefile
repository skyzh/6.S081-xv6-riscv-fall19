--- conflicted
+++ resolved
@@ -143,11 +143,7 @@
 	$U/_kalloctest\
 	$U/_bcachetest\
 	$U/_alloctest\
-<<<<<<< HEAD
-	$U/_alarmtest\
-=======
 	$U/_bigfile\
->>>>>>> 8df74263
 
 fs.img: mkfs/mkfs README user/xargstest.sh $(UPROGS)
 	mkfs/mkfs fs.img README user/xargstest.sh $(UPROGS)
