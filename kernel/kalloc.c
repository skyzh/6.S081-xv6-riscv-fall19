--- conflicted
+++ resolved
@@ -14,24 +14,8 @@
 void
 kinit()
 {
-<<<<<<< HEAD
-  initlock(&kmem.lock, "kmem");
-  void *p = (void*)PHYSTOP - MAXHEAP;
-  freerange(end, p);
-  bd_init(p, p+MAXHEAP);
-}
-
-void
-freerange(void *pa_start, void *pa_end)
-{
-  char *p;
-  p = (char*)PGROUNDUP((uint64)pa_start);
-  for(; p + PGSIZE <= (char*)pa_end; p += PGSIZE)
-    kfree(p);
-=======
   char *p = (char *) PGROUNDUP((uint64) end);
   bd_init(p, (void*)PHYSTOP);
->>>>>>> 02247fb2
 }
 
 // Free the page of physical memory pointed at by v,
