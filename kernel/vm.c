#include "param.h"
#include "types.h"
#include "memlayout.h"
#include "elf.h"
#include "riscv.h"
#include "defs.h"
#include "fs.h"

/*
 * the kernel's page table.
 */
pagetable_t kernel_pagetable;

extern char etext[];  // kernel.ld sets this to end of kernel code.

extern char trampoline[]; // trampoline.S

void print(pagetable_t);

/*
 * create a direct-map page table for the kernel and
 * turn on paging. called early, in supervisor mode.
 * the page allocator is already initialized.
 */
void
kvminit()
{
  kernel_pagetable = (pagetable_t) kalloc();
  memset(kernel_pagetable, 0, PGSIZE);

  // uart registers
  kvmmap(UART0, UART0, PGSIZE, PTE_R | PTE_W);

  // virtio mmio disk interface 0
  kvmmap(VIRTION(0), VIRTION(0), PGSIZE, PTE_R | PTE_W);

  // virtio mmio disk interface 1
  kvmmap(VIRTION(1), VIRTION(1), PGSIZE, PTE_R | PTE_W);

  // CLINT
  kvmmap(CLINT, CLINT, 0x10000, PTE_R | PTE_W);

  // PLIC
  kvmmap(PLIC, PLIC, 0x400000, PTE_R | PTE_W);

  // map kernel text executable and read-only.
  kvmmap(KERNBASE, KERNBASE, (uint64)etext-KERNBASE, PTE_R | PTE_X);

  // map kernel data and the physical RAM we'll make use of.
  kvmmap((uint64)etext, (uint64)etext, PHYSTOP-(uint64)etext, PTE_R | PTE_W);

  // map the trampoline for trap entry/exit to
  // the highest virtual address in the kernel.
  kvmmap(TRAMPOLINE, (uint64)trampoline, PGSIZE, PTE_R | PTE_X);
}

// Switch h/w page table register to the kernel's page table,
// and enable paging.
void
kvminithart()
{
  w_satp(MAKE_SATP(kernel_pagetable));
  sfence_vma();
}

// Return the address of the PTE in page table pagetable
// that corresponds to virtual address va.  If alloc!=0,
// create any required page-table pages.
//
// The risc-v Sv39 scheme has three levels of page-table
// pages. A page-table page contains 512 64-bit PTEs.
// A 64-bit virtual address is split into five fields:
//   39..63 -- must be zero.
//   30..38 -- 9 bits of level-2 index.
//   21..39 -- 9 bits of level-1 index.
//   12..20 -- 9 bits of level-0 index.
//    0..12 -- 12 bits of byte offset within the page.
static pte_t *
walk(pagetable_t pagetable, uint64 va, int alloc)
{
  if(va >= MAXVA)
    panic("walk");

  for(int level = 2; level > 0; level--) {
    pte_t *pte = &pagetable[PX(level, va)];
    if(*pte & PTE_V) {
      pagetable = (pagetable_t)PTE2PA(*pte);
    } else {
      if(!alloc || (pagetable = (pde_t*)kalloc()) == 0)
        return 0;
      memset(pagetable, 0, PGSIZE);
      *pte = PA2PTE(pagetable) | PTE_V;
    }
  }
  return &pagetable[PX(0, va)];
}

// Look up a virtual address, return the physical address,
// or 0 if not mapped.
// Can only be used to look up user pages.
uint64
walkaddr(pagetable_t pagetable, uint64 va)
{
  pte_t *pte;
  uint64 pa;

  pte = walk(pagetable, va, 0);
  if(pte == 0)
    return 0;
  if((*pte & PTE_V) == 0)
    return 0;
  if((*pte & PTE_U) == 0)
    return 0;
  pa = PTE2PA(*pte);
  return pa;
}

// add a mapping to the kernel page table.
// only used when booting.
// does not flush TLB or enable paging.
void
kvmmap(uint64 va, uint64 pa, uint64 sz, int perm)
{
  if(mappages(kernel_pagetable, va, sz, pa, perm) != 0)
    panic("kvmmap");
}

// translate a kernel virtual address to
// a physical address. only needed for
// addresses on the stack.
// assumes va is page aligned.
uint64
kvmpa(uint64 va)
{
  uint64 off = va % PGSIZE;
  pte_t *pte;
  uint64 pa;
  
  pte = walk(kernel_pagetable, va, 0);
  if(pte == 0)
    panic("kvmpa");
  if((*pte & PTE_V) == 0)
    panic("kvmpa");
  pa = PTE2PA(*pte);
  return pa+off;
}

// Create PTEs for virtual addresses starting at va that refer to
// physical addresses starting at pa. va and size might not
// be page-aligned. Returns 0 on success, -1 if walk() couldn't
// allocate a needed page-table page.
int
mappages(pagetable_t pagetable, uint64 va, uint64 size, uint64 pa, int perm)
{
  uint64 a, last;
  pte_t *pte;

  a = PGROUNDDOWN(va);
  last = PGROUNDDOWN(va + size - 1);
  for(;;){
    if((pte = walk(pagetable, a, 1)) == 0)
      return -1;
    if(*pte & PTE_V)
      panic("remap");
    *pte = PA2PTE(pa) | perm | PTE_V;
    if(a == last)
      break;
    a += PGSIZE;
    pa += PGSIZE;
  }
  return 0;
}

// Remove mappings from a page table. The mappings in
// the given range must exist. Optionally free the
// physical memory.
void
uvmunmap(pagetable_t pagetable, uint64 va, uint64 size, int do_free)
{
  uint64 a, last;
  pte_t *pte;
  uint64 pa;

  a = PGROUNDDOWN(va);
  last = PGROUNDDOWN(va + size - 1);
  for(;;){
    if((pte = walk(pagetable, a, 0)) == 0)
      panic("uvmunmap: walk");
    if((*pte & PTE_V) == 0){
      printf("va=%p pte=%p\n", a, *pte);
      panic("uvmunmap: not mapped");
    }
    if(PTE_FLAGS(*pte) == PTE_V)
      panic("uvmunmap: not a leaf");
    if(do_free){
      pa = PTE2PA(*pte);
      kfree((void*)pa);
    }
    *pte = 0;
    if(a == last)
      break;
    a += PGSIZE;
    pa += PGSIZE;
  }
}

// create an empty user page table.
pagetable_t
uvmcreate()
{
  pagetable_t pagetable;
  pagetable = (pagetable_t) kalloc();
  if(pagetable == 0)
    panic("uvmcreate: out of memory");
  memset(pagetable, 0, PGSIZE);
  return pagetable;
}

// Load the user initcode into address 0 of pagetable,
// for the very first process.
// sz must be less than a page.
void
uvminit(pagetable_t pagetable, uchar *src, uint sz)
{
  char *mem;

  if(sz >= PGSIZE)
    panic("inituvm: more than a page");
  mem = kalloc();
  memset(mem, 0, PGSIZE);
  mappages(pagetable, 0, PGSIZE, (uint64)mem, PTE_W|PTE_R|PTE_X|PTE_U);
  memmove(mem, src, sz);
}

// Allocate PTEs and physical memory to grow process from oldsz to
// newsz, which need not be page aligned.  Returns new size or 0 on error.
uint64
uvmalloc(pagetable_t pagetable, uint64 oldsz, uint64 newsz)
{
  char *mem;
  uint64 a;

  if(newsz < oldsz)
    return oldsz;

  oldsz = PGROUNDUP(oldsz);
  a = oldsz;
  for(; a < newsz; a += PGSIZE){
    mem = kalloc();
    if(mem == 0){
      uvmdealloc(pagetable, a, oldsz);
      return 0;
    }
    memset(mem, 0, PGSIZE);
    if(mappages(pagetable, a, PGSIZE, (uint64)mem, PTE_W|PTE_X|PTE_R|PTE_U) != 0){
      kfree(mem);
      uvmdealloc(pagetable, a, oldsz);
      return 0;
    }
  }
  return newsz;
}

// Deallocate user pages to bring the process size from oldsz to
// newsz.  oldsz and newsz need not be page-aligned, nor does newsz
// need to be less than oldsz.  oldsz can be larger than the actual
// process size.  Returns the new process size.
uint64
uvmdealloc(pagetable_t pagetable, uint64 oldsz, uint64 newsz)
{
  if(newsz >= oldsz)
    return oldsz;
  uvmunmap(pagetable, newsz, oldsz - newsz, 1);
  return newsz;
}

// Recursively free page-table pages.
// All leaf mappings must already have been removed.
static void
freewalk(pagetable_t pagetable)
{
  // there are 2^9 = 512 PTEs in a page table.
  for(int i = 0; i < 512; i++){
    pte_t pte = pagetable[i];
    if((pte & PTE_V) && (pte & (PTE_R|PTE_W|PTE_X)) == 0){
      // this PTE points to a lower-level page table.
      uint64 child = PTE2PA(pte);
      freewalk((pagetable_t)child);
      pagetable[i] = 0;
    } else if(pte & PTE_V){
      panic("freewalk: leaf");
    }
  }
  kfree((void*)pagetable);
}

// Free user memory pages,
// then free page-table pages.
void
uvmfree(pagetable_t pagetable, uint64 sz)
{
  uvmunmap(pagetable, 0, sz, 1);
  freewalk(pagetable);
}

// Given a parent process's page table, copy
// its memory into a child's page table.
// Copies both the page table and the
// physical memory.
// returns 0 on success, -1 on failure.
// frees any allocated pages on failure.
int
uvmcopy(pagetable_t old, pagetable_t new, uint64 sz)
{
  pte_t *pte;
  uint64 pa, i;
  uint flags;

  for(i = 0; i < sz; i += PGSIZE){
    if((pte = walk(old, i, 0)) == 0)
      panic("uvmcopy: pte should exist");
    if((*pte & PTE_V) == 0)
      panic("uvmcopy: page not present");
    pa = PTE2PA(*pte);
    if((*pte & PTE_W)) {
      flags = (PTE_FLAGS(*pte) | PTE_COW) & ~PTE_W;
      *pte = PA2PTE(pa) | flags;
    } else {
      flags = PTE_FLAGS(*pte);
    }
    if(mappages(new, i, PGSIZE, pa, flags) != 0){
      goto err;
    }
    inc_ref((void*)pa);
  }
  return 0;

 err:
  uvmunmap(new, 0, i, 1);
  return -1;
}

// mark a PTE invalid for user access.
// used by exec for the user stack guard page.
void
uvmclear(pagetable_t pagetable, uint64 va)
{
  pte_t *pte;
  
  pte = walk(pagetable, va, 0);
  if(pte == 0)
    panic("uvmclear");
  *pte &= ~PTE_U;
}

// Copy from kernel to user.
// Copy len bytes from src to virtual address dstva in a given page table.
// Return 0 on success, -1 on error.
int
copyout(pagetable_t pagetable, uint64 dstva, char *src, uint64 len)
{
  uint64 n, va0, pa0;

  while(len > 0){
<<<<<<< HEAD
    va0 = (uint)PGROUNDDOWN(dstva);
=======
    va0 = PGROUNDDOWN(dstva);
    if(va0 >= MAXVA)
      return -1;
    pte_t *pte = walk(pagetable, va0, 0);
    if (*pte & PTE_COW)
      if(handle_page_fault(pagetable, va0) != 0) return -1;
>>>>>>> 8bc403b5
    pa0 = walkaddr(pagetable, va0);
    if(pa0 == 0)
      return -1;
    n = PGSIZE - (dstva - va0);
    if(n > len)
      n = len;
    
    memmove((void *)(pa0 + (dstva - va0)), src, n);

    len -= n;
    src += n;
    dstva = va0 + PGSIZE;
  }
  return 0;
}

// Copy from user to kernel.
// Copy len bytes to dst from virtual address srcva in a given page table.
// Return 0 on success, -1 on error.
int
copyin(pagetable_t pagetable, char *dst, uint64 srcva, uint64 len)
{
  uint64 n, va0, pa0;

  while(len > 0){
    va0 = (uint)PGROUNDDOWN(srcva);
    pa0 = walkaddr(pagetable, va0);
    if(pa0 == 0)
      return -1;
    n = PGSIZE - (srcva - va0);
    if(n > len)
      n = len;
    memmove(dst, (void *)(pa0 + (srcva - va0)), n);

    len -= n;
    dst += n;
    srcva = va0 + PGSIZE;
  }
  return 0;
}

// Copy a null-terminated string from user to kernel.
// Copy bytes to dst from virtual address srcva in a given page table,
// until a '\0', or max.
// Return 0 on success, -1 on error.
int
copyinstr(pagetable_t pagetable, char *dst, uint64 srcva, uint64 max)
{
  uint64 n, va0, pa0;
  int got_null = 0;

  while(got_null == 0 && max > 0){
    va0 = (uint)PGROUNDDOWN(srcva);
    pa0 = walkaddr(pagetable, va0);
    if(pa0 == 0)
      return -1;
    n = PGSIZE - (srcva - va0);
    if(n > max)
      n = max;

    char *p = (char *) (pa0 + (srcva - va0));
    while(n > 0){
      if(*p == '\0'){
        *dst = '\0';
        got_null = 1;
        break;
      } else {
        *dst = *p;
      }
      --n;
      --max;
      p++;
      dst++;
    }

    srcva = va0 + PGSIZE;
  }
  if(got_null){
    return 0;
  } else {
    return -1;
  }
}

int handle_page_fault(pagetable_t pagetable, uint64 va) {
  va = PGROUNDDOWN(va);

  pte_t *pte = walk(pagetable, va, 0);
  if (pte == 0) {
    return -1;
  }
  if (!(*pte & PTE_COW)) {
    return -2;
  }

  uint64 pa = PTE2PA(*pte);
  uint flags = (PTE_FLAGS(*pte) & ~PTE_COW) | PTE_W;

  char* mem;

  if((mem = kalloc()) == 0) return -3;

  memmove(mem, (char*)pa, PGSIZE);

  kfree((void*)pa);

  *pte = PA2PTE(mem) | flags;
  
  // printf("remap va %p from pa %p to %p\n", va, pa, mem);
  return 0;
}<|MERGE_RESOLUTION|>--- conflicted
+++ resolved
@@ -362,16 +362,12 @@
   uint64 n, va0, pa0;
 
   while(len > 0){
-<<<<<<< HEAD
-    va0 = (uint)PGROUNDDOWN(dstva);
-=======
     va0 = PGROUNDDOWN(dstva);
     if(va0 >= MAXVA)
       return -1;
     pte_t *pte = walk(pagetable, va0, 0);
     if (*pte & PTE_COW)
       if(handle_page_fault(pagetable, va0) != 0) return -1;
->>>>>>> 8bc403b5
     pa0 = walkaddr(pagetable, va0);
     if(pa0 == 0)
       return -1;
