#include "kernel/types.h"
#include "kernel/stat.h"
#include "user/user.h"

char buf[512];

void
cat(int fd)
{
  int n;

  while((n = read(fd, buf, sizeof(buf))) > 0) {
    if (write(1, buf, n) != n) {
      printf("cat: write error\n");
<<<<<<< HEAD
      exit(-1);
=======
      exit(1);
>>>>>>> 02247fb2
    }
  }
  if(n < 0){
    printf("cat: read error\n");
<<<<<<< HEAD
    exit(-1);
=======
    exit(1);
>>>>>>> 02247fb2
  }
}

int
main(int argc, char *argv[])
{
  int fd, i;

  if(argc <= 1){
    cat(0);
<<<<<<< HEAD
    exit(-1);
=======
    exit(1);
>>>>>>> 02247fb2
  }

  for(i = 1; i < argc; i++){
    if((fd = open(argv[i], 0)) < 0){
      printf("cat: cannot open %s\n", argv[i]);
<<<<<<< HEAD
      exit(-1);
=======
      exit(1);
>>>>>>> 02247fb2
    }
    cat(fd);
    close(fd);
  }
  exit(0);
}<|MERGE_RESOLUTION|>--- conflicted
+++ resolved
@@ -12,20 +12,12 @@
   while((n = read(fd, buf, sizeof(buf))) > 0) {
     if (write(1, buf, n) != n) {
       printf("cat: write error\n");
-<<<<<<< HEAD
-      exit(-1);
-=======
       exit(1);
->>>>>>> 02247fb2
     }
   }
   if(n < 0){
     printf("cat: read error\n");
-<<<<<<< HEAD
-    exit(-1);
-=======
     exit(1);
->>>>>>> 02247fb2
   }
 }
 
@@ -36,21 +28,13 @@
 
   if(argc <= 1){
     cat(0);
-<<<<<<< HEAD
-    exit(-1);
-=======
     exit(1);
->>>>>>> 02247fb2
   }
 
   for(i = 1; i < argc; i++){
     if((fd = open(argv[i], 0)) < 0){
       printf("cat: cannot open %s\n", argv[i]);
-<<<<<<< HEAD
-      exit(-1);
-=======
       exit(1);
->>>>>>> 02247fb2
     }
     cat(fd);
     close(fd);
