struct stat;
struct rtcdate;

// system calls
int fork(void);
int exit(int) __attribute__((noreturn));
int wait(int*);
int pipe(int*);
int write(int, const void*, int);
int read(int, void*, int);
int close(int);
int kill(int);
int exec(char*, char**);
int open(const char*, int);
int mknod(const char*, short, short);
int unlink(const char*);
int fstat(int fd, struct stat*);
int link(const char*, const char*);
int mkdir(const char*);
int chdir(const char*);
int dup(int);
int getpid(void);
char* sbrk(int);
int sleep(int);
int uptime(void);
int ntas();
int crash(const char*, int);
int mount(char*, char *);
int umount(char*);
<<<<<<< HEAD
int sigalarm(int ticks, void (*handler)());
int sigreturn(void);
=======
int symlink(const char*, const char*);
>>>>>>> b9ce4efd

// ulib.c
int stat(const char*, struct stat*);
char* strcpy(char*, const char*);
void *memmove(void*, const void*, int);
char* strchr(const char*, char c);
int strcmp(const char*, const char*);
void fprintf(int, const char*, ...);
void printf(const char*, ...);
char* gets(char*, int max);
uint strlen(const char*);
void* memset(void*, int, uint);
void* malloc(uint);
void free(void*);
int atoi(const char*);
int memcmp(const void *, const void *, uint);
void *memcpy(void *, const void *, uint);<|MERGE_RESOLUTION|>--- conflicted
+++ resolved
@@ -27,12 +27,7 @@
 int crash(const char*, int);
 int mount(char*, char *);
 int umount(char*);
-<<<<<<< HEAD
-int sigalarm(int ticks, void (*handler)());
-int sigreturn(void);
-=======
 int symlink(const char*, const char*);
->>>>>>> b9ce4efd
 
 // ulib.c
 int stat(const char*, struct stat*);
