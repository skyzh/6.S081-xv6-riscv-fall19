// Simple grep.  Only supports ^ . * $ operators.

#include "kernel/types.h"
#include "kernel/stat.h"
#include "user/user.h"

char buf[1024];
int match(char*, char*);

void
grep(char *pattern, int fd)
{
  int n, m;
  char *p, *q;

  m = 0;
  while((n = read(fd, buf+m, sizeof(buf)-m-1)) > 0){
    m += n;
    buf[m] = '\0';
    p = buf;
    while((q = strchr(p, '\n')) != 0){
      *q = 0;
      if(match(pattern, p)){
        *q = '\n';
        write(1, p, q+1 - p);
      }
      p = q+1;
    }
    if(m > 0){
      m -= p - buf;
      memmove(buf, p, m);
    }
  }
}

int
main(int argc, char *argv[])
{
  int fd, i;
  char *pattern;

  if(argc <= 1){
    fprintf(2, "usage: grep pattern [file ...]\n");
<<<<<<< HEAD
    exit(-1);
=======
    exit(1);
>>>>>>> 02247fb2
  }
  pattern = argv[1];

  if(argc <= 2){
    grep(pattern, 0);
    exit(0);
  }

  for(i = 2; i < argc; i++){
    if((fd = open(argv[i], 0)) < 0){
      printf("grep: cannot open %s\n", argv[i]);
<<<<<<< HEAD
      exit(-1);
=======
      exit(1);
>>>>>>> 02247fb2
    }
    grep(pattern, fd);
    close(fd);
  }
  exit(0);
}

// Regexp matcher from Kernighan & Pike,
// The Practice of Programming, Chapter 9.

int matchhere(char*, char*);
int matchstar(int, char*, char*);

int
match(char *re, char *text)
{
  if(re[0] == '^')
    return matchhere(re+1, text);
  do{  // must look at empty string
    if(matchhere(re, text))
      return 1;
  }while(*text++ != '\0');
  return 0;
}

// matchhere: search for re at beginning of text
int matchhere(char *re, char *text)
{
  if(re[0] == '\0')
    return 1;
  if(re[1] == '*')
    return matchstar(re[0], re+2, text);
  if(re[0] == '$' && re[1] == '\0')
    return *text == '\0';
  if(*text!='\0' && (re[0]=='.' || re[0]==*text))
    return matchhere(re+1, text+1);
  return 0;
}

// matchstar: search for c*re at beginning of text
int matchstar(int c, char *re, char *text)
{
  do{  // a * matches zero or more instances
    if(matchhere(re, text))
      return 1;
  }while(*text!='\0' && (*text++==c || c=='.'));
  return 0;
}
<|MERGE_RESOLUTION|>--- conflicted
+++ resolved
@@ -41,11 +41,7 @@
 
   if(argc <= 1){
     fprintf(2, "usage: grep pattern [file ...]\n");
-<<<<<<< HEAD
-    exit(-1);
-=======
     exit(1);
->>>>>>> 02247fb2
   }
   pattern = argv[1];
 
@@ -57,11 +53,7 @@
   for(i = 2; i < argc; i++){
     if((fd = open(argv[i], 0)) < 0){
       printf("grep: cannot open %s\n", argv[i]);
-<<<<<<< HEAD
-      exit(-1);
-=======
       exit(1);
->>>>>>> 02247fb2
     }
     grep(pattern, fd);
     close(fd);
