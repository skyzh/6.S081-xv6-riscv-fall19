--- conflicted
+++ resolved
@@ -65,11 +65,7 @@
   struct redircmd *rcmd;
 
   if(cmd == 0)
-<<<<<<< HEAD
-    exit(-1);
-=======
     exit(1);
->>>>>>> 02247fb2
 
   switch(cmd->type){
   default:
@@ -78,11 +74,7 @@
   case EXEC:
     ecmd = (struct execcmd*)cmd;
     if(ecmd->argv[0] == 0)
-<<<<<<< HEAD
-      exit(-1);
-=======
       exit(1);
->>>>>>> 02247fb2
     exec(ecmd->argv[0], ecmd->argv);
     fprintf(2, "exec %s failed\n", ecmd->argv[0]);
     break;
@@ -92,11 +84,7 @@
     close(rcmd->fd);
     if(open(rcmd->file, rcmd->mode) < 0){
       fprintf(2, "open %s failed\n", rcmd->file);
-<<<<<<< HEAD
-      exit(-1);
-=======
       exit(1);
->>>>>>> 02247fb2
     }
     runcmd(rcmd->cmd);
     break;
@@ -187,11 +175,7 @@
 panic(char *s)
 {
   fprintf(2, "%s\n", s);
-<<<<<<< HEAD
-  exit(-1);
-=======
   exit(1);
->>>>>>> 02247fb2
 }
 
 int
