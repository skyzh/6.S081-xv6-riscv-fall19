#include "kernel/types.h"
#include "kernel/stat.h"
#include "user/user.h"

char buf[512];

void
wc(int fd, char *name)
{
  int i, n;
  int l, w, c, inword;

  l = w = c = 0;
  inword = 0;
  while((n = read(fd, buf, sizeof(buf))) > 0){
    for(i=0; i<n; i++){
      c++;
      if(buf[i] == '\n')
        l++;
      if(strchr(" \r\t\n\v", buf[i]))
        inword = 0;
      else if(!inword){
        w++;
        inword = 1;
      }
    }
  }
  if(n < 0){
    printf("wc: read error\n");
<<<<<<< HEAD
    exit(-1);
=======
    exit(1);
>>>>>>> 02247fb2
  }
  printf("%d %d %d %s\n", l, w, c, name);
}

int
main(int argc, char *argv[])
{
  int fd, i;

  if(argc <= 1){
    wc(0, "");
    exit(0);
  }

  for(i = 1; i < argc; i++){
    if((fd = open(argv[i], 0)) < 0){
      printf("wc: cannot open %s\n", argv[i]);
<<<<<<< HEAD
      exit(-1);
=======
      exit(1);
>>>>>>> 02247fb2
    }
    wc(fd, argv[i]);
    close(fd);
  }
  exit(0);
}<|MERGE_RESOLUTION|>--- conflicted
+++ resolved
@@ -27,11 +27,7 @@
   }
   if(n < 0){
     printf("wc: read error\n");
-<<<<<<< HEAD
-    exit(-1);
-=======
     exit(1);
->>>>>>> 02247fb2
   }
   printf("%d %d %d %s\n", l, w, c, name);
 }
@@ -49,11 +45,7 @@
   for(i = 1; i < argc; i++){
     if((fd = open(argv[i], 0)) < 0){
       printf("wc: cannot open %s\n", argv[i]);
-<<<<<<< HEAD
-      exit(-1);
-=======
       exit(1);
->>>>>>> 02247fb2
     }
     wc(fd, argv[i]);
     close(fd);
